--- conflicted
+++ resolved
@@ -6,9 +6,6 @@
 | API | Use Case | Java                                                           | PHP                                                |
 | --- | -------- |----------------------------------------------------------------|----------------------------------------------------|
 | AWD | Inbound Shipment Creation | [Link](java/src/main/java/awd/InboundOrderCreationRecipe.java) | [Link](php/src/awd/InboundOrderCreationRecipe.php) |
-<<<<<<< HEAD
-| Orders | B2B Delivery Experience | [Link](java/src/main/java/b2bdeliveryexperience/BusinessDeliveryExperienceRecipe.java) | [Link](php/src/b2bdeliveryexperience/BusinessDeliveryExperienceRecipe.php) |
-=======
 | A+ Content API | Submit an Image to A + Content | [Link](java/src/main/java/aplus/UploadImageForResouceRecipe.java) | - |
 | Messaging API | Submit an Invoice to Buyer | [Link](java/src/main/java/messaging/SendInvoiceToBuyerRecipe.java) | - |
->>>>>>> 2ffd61b1
+| Orders | B2B Delivery Experience | [Link](java/src/main/java/b2bdeliveryexperience/BusinessDeliveryExperienceRecipe.java) | [Link](php/src/b2bdeliveryexperience/BusinessDeliveryExperienceRecipe.php) |